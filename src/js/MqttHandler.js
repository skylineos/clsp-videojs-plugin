--- conflicted
+++ resolved
@@ -42,34 +42,6 @@
             var port = parser.port;
             var t = parser.pathname.split("/");
             var streamName = t[t.length-1];
-<<<<<<< HEAD
-                       
-=======
-            var sslport = "9003";
-            this.useSSL = false;
-                        
-
-            // if secure=1 in the clsp url we are using ssl no matter what            
-            // clsp://.../name?[secure=1]
-            parser.search.substr(1).split('&').forEach(function(item){
-                var t = item.split('=');
-                var n = t[0];
-                var v = t[1];
-                if ( n === 'secure' && v !== '0' )
-                {
-                    this.useSSL = true;
-                }
-            });
-            // if the window that we are in is ssl then we are required to use ssl
-            if (window.location.href.split(':')[0] === "https") {
-                useSSL = true;
-            }
-            
-            var default_port = "9001";
-            if (useSSL === true) {
-                default_port = "9003";
-            }
->>>>>>> cd617875
 
             if (port.length === 0) {
                 port = default_port;
