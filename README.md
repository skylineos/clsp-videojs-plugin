# videojs-mse-over-clsp

A videojs plugin that adds support for video served over the `clsp` protocol.
Currently, this protocol is available only via Skyline SFS solutions.

Note - this plugin currently only works in Chrome.

The new network protocol is handled by specifying the following URI format:

`clsp:// sfs-ip-address : port-number-of-web-socket / stream-id`

* the ip address is that of the SFS
* the web socket port is 9001
* the stream name as defined on the SFS

On the HTML `video` tag, the `type` attribute must be the following:

```
video/mp4; codecs='avc1.42E01E'
```

This tells the browser exactly what codec to use to decode and play the video.
H.264 baseline 3.0 is a least common denominator codec supported on all browsers
(according to the MSE development page).


## Table of Contents

- [Requirements](#requirements)
- [Installation](#installation)
- [Usage](#usage)
  - [`<style>` Tag](#style-tag)
  - [`<script>` Tag](#script-tag)
  - [Webpack](#webpack)
  - [Browserify/CommonJS](#browserifycommonjs)
  - [RequireJS/AMD](#requirejsamd)
- [License](#license)
- [@todos](#@todos)


## Requirements

### Browsers

Chrome 52+ is required to run this videojs extension.  All other browsers are currently not supported.


### VideoJS

VideoJS version >= 5 are supported.


### Development Environment

Node 8.9.x is required to run the necessary build and development scripts.

One option for installing node in a development environment is to use the
node version manager ["n"](https://github.com/tj/n).  If you're using
Windows, you can get an installer from [Node's website](https://nodejs.org/en/download/).


## Installation

```
git clone https://github.com/skylineos/clsp-videojs-plugin.git
cd clsp-videojs-plugin
npm install
```

## Build

After making changes to the plugin, build the project to generate a distributable, standalone file:

```
npm run build
```

The generated files will be available in the `dist` directory.


## Run test server

1. `npm run start-dev`
1. navigate to [http://localhost:9999](http://localhost:9999) in Chrome
1. add a `clsp` url to any of the inputs, then click submit
1. click play on the video element (if not using an autoplay player)

Note that this dev server will NOT re-generate the `clspConduit.generated.js` file.
If you make changes to this file, you will need to run `npm run build` and then
restart the dev server to get your changes to be recognized:

`npm run build && npm run start-dev`

This is expected to be fixed in an upcoming release.


## Usage

To include videojs-mse-over-clsp on your website or web application, use any of the following methods.

### `<style>` Tag

In the `<head>` of your page, include a line for the videojs and the clsp plugin styles:

```html
<head>
  <link href="//vjs.zencdn.net/6.2.5/video-js.min.css" rel="stylesheet">
  <link href="//path/to/node_modules/clsp-videojs-plugin/dist/videojs-mse-over-clsp.min.css" rel="stylesheet">
<head>
```

### `<script>` Tag

This is the simplest case. Get the script in whatever way you prefer and include the plugin _after_ you include [video.js][videojs], so that the `videojs` global is available.

```html
<video
  id="my-video"
  width="352"
  height="240"
  class="video-js vjs-default-skin"
  controls
>
  <!-- standard streaming over TCP port 9001 -->
  <source
    src="clsp://<SFS IP address>:9001/<stream name>"
    type="video/mp4; codecs='avc1.42E01E'"
  />
<<<<<<< HEAD

  <!-- or for secure clsp -->
  <source
    src="clsps://<SFS IP address>[:443]/<stream name>"
    type="video/mp4; codecs='avc1.42E01E'"
  />
  

=======
 
  <!-- secure streaming over TCP port 9003 -->
  <source
    src="clsp://<SFS IP address>:9003/<stream name>?secure=1"
    type="video/mp4; codecs='avc1.42E01E'"
  />
  
  
>>>>>>> cd617875
</video>

<script src="//vjs.zencdn.net/6.2.5/video.min.js"></script>
<script src="//path/to/node_modules/clsp-videojs-plugin/dist/videojs-mse-over-clsp.min.js"></script>

<script>
  var player = videojs('my-video');

  player.clsp();
</script>
```

### Webpack

When using with Webpack, you will need to register the global videojs in your `webpack.config.js` file:

```javascript
{
  // ...
  alias: {
    'video.js$': 'video.js/dist/video.cjs.js',
  }
}
```

In your code, you will need to set videojs on the window prior to requiring this plugin:

```javascript
import videojs from 'video.js';

window.videojs = videojs;

// The actual plugin function is exported by this module, but it is also
// attached to the `Player.prototype`; so, there is no need to assign it
// to a variable.
require('videojs-mse-over-clsp');

const player = videojs('my-video');

player.clsp();
```

### Browserify/CommonJS

When using with Browserify, install videojs-mse-over-clsp via npm and `require` the plugin as you would any other module.

```javascript
const videojs = require('video.js');

// The actual plugin function is exported by this module, but it is also
// attached to the `Player.prototype`; so, there is no need to assign it
// to a variable.
require('videojs-mse-over-clsp');

var player = videojs('my-video');

player.clsp();
```

### RequireJS/AMD

When using with RequireJS (or another AMD library), get the script in whatever way you prefer and `require` the plugin as you normally would:

```js
require(['video.js', 'videojs-mse-over-clsp'], function(videojs) {
  var player = videojs('my-video');

  player.clsp();
});
```

## License

See the LICENSE file at the root of this repository.


## @todos

* expose utils
* create demo for failover
* add lint precommit
* minify css
* minify conduit<|MERGE_RESOLUTION|>--- conflicted
+++ resolved
@@ -126,7 +126,6 @@
     src="clsp://<SFS IP address>:9001/<stream name>"
     type="video/mp4; codecs='avc1.42E01E'"
   />
-<<<<<<< HEAD
 
   <!-- or for secure clsp -->
   <source
@@ -134,17 +133,7 @@
     type="video/mp4; codecs='avc1.42E01E'"
   />
   
-
-=======
  
-  <!-- secure streaming over TCP port 9003 -->
-  <source
-    src="clsp://<SFS IP address>:9003/<stream name>?secure=1"
-    type="video/mp4; codecs='avc1.42E01E'"
-  />
-  
-  
->>>>>>> cd617875
 </video>
 
 <script src="//vjs.zencdn.net/6.2.5/video.min.js"></script>
